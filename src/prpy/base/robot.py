#!/usr/bin/env python

# Copyright (c) 2013, Carnegie Mellon University
# All rights reserved.
# Authors: Michael Koval <mkoval@cs.cmu.edu>
#
# Redistribution and use in source and binary forms, with or without
# modification, are permitted provided that the following conditions are met:
# 
# - Redistributions of source code must retain the above copyright notice, this
#   list of conditions and the following disclaimer.
# - Redistributions in binary form must reproduce the above copyright notice,
#   this list of conditions and the following disclaimer in the documentation
#   and/or other materials provided with the distribution.
# - Neither the name of Carnegie Mellon University nor the names of its
#   contributors may be used to endorse or promote products derived from this
#   software without specific prior written permission.
# 
# THIS SOFTWARE IS PROVIDED BY THE COPYRIGHT HOLDERS AND CONTRIBUTORS "AS IS"
# AND ANY EXPRESS OR IMPLIED WARRANTIES, INCLUDING, BUT NOT LIMITED TO, THE
# IMPLIED WARRANTIES OF MERCHANTABILITY AND FITNESS FOR A PARTICULAR PURPOSE
# ARE DISCLAIMED. IN NO EVENT SHALL THE COPYRIGHT HOLDER OR CONTRIBUTORS BE
# LIABLE FOR ANY DIRECT, INDIRECT, INCIDENTAL, SPECIAL, EXEMPLARY, OR
# CONSEQUENTIAL DAMAGES (INCLUDING, BUT NOT LIMITED TO, PROCUREMENT OF
# SUBSTITUTE GOODS OR SERVICES; LOSS OF USE, DATA, OR PROFITS; OR BUSINESS
# INTERRUPTION) HOWEVER CAUSED AND ON ANY THEORY OF LIABILITY, WHETHER IN
# CONTRACT, STRICT LIABILITY, OR TORT (INCLUDING NEGLIGENCE OR OTHERWISE)
# ARISING IN ANY WAY OUT OF THE USE OF THIS SOFTWARE, EVEN IF ADVISED OF THE
# POSSIBILITY OF SUCH DAMAGE.

import functools, logging, openravepy, numpy
from .. import bind, named_config, planning, util
from prpy.clone import Clone, Cloned
from prpy.tsr.tsrlibrary import TSRLibrary

logger = logging.getLogger('robot')

class Robot(openravepy.Robot):
    def __init__(self, robot_name=None):
        self.planner = None
        self.robot_name = robot_name

        try:
            self.tsrlibrary = TSRLibrary(self, robot_name=self.robot_name)
        except ValueError as e:
            self.tsrlibrary = None
            logger.warning('Failed creating TSRLibrary for robot "%s": %s',
                           self.GetName(), e.message)

        self.controllers = list()
        self.manipulators = list()
        self.configurations = named_config.ConfigurationLibrary()
        self.multicontroller = openravepy.RaveCreateMultiController(self.GetEnv(), '')
        self.SetController(self.multicontroller)

        # Standard, commonly-used OpenRAVE plugins.
        self.base_manipulation = openravepy.interfaces.BaseManipulation(self)
        self.task_manipulation = openravepy.interfaces.TaskManipulation(self)

    def __dir__(self):
        # We have to manually perform a lookup in InstanceDeduplicator because
        # __methods__ bypass __getattribute__.
        self = bind.InstanceDeduplicator.get_canonical(self)

        # Add planning methods to the tab-completion list.
        method_names = set(self.__dict__.keys())
        method_names.update(self.planner.get_planning_method_names())
        return list(method_names)

    def __getattr__(self, name):
        # We have to manually perform a lookup in InstanceDeduplicator because
        # __methods__ bypass __getattribute__.
        self = bind.InstanceDeduplicator.get_canonical(self)
        delegate_method = getattr(self.planner, name)

        # Resolve planner calls through the robot.planner field.
        if self.planner.has_planning_method(name):
            @functools.wraps(delegate_method)
            def wrapper_method(*args, **kw_args):
                return self._PlanWrapper(delegate_method, args, kw_args)

            return wrapper_method

        raise AttributeError('{0:s} is missing method "{1:s}".'.format(repr(self), name))

    def CloneBindings(self, parent):
        Robot.__init__(self, parent.robot_name)
        self.planner = parent.planner
<<<<<<< HEAD
        self.manipulators = [Cloned(manipulator, into=self.GetEnv())
                             for manipulator in parent.manipulators]
=======
        self.manipulators = [ Cloned(manipulator) for manipulator in parent.manipulators ]
>>>>>>> 06fa5f83
        self.configurations = parent.configurations

    def AttachController(self, name, args, dof_indices, affine_dofs, simulated):
        """
        Create and attach a controller to a subset of this robot's DOFs. If
        simulated is False, a controller is created using 'args' and is attached
        to the multicontroller. In simulation mode an IdealController is
        created instead. Regardless of the simulation mode, the multicontroller
        must be finalized before use.  @param name user-readable name used to identify this controller
        @param args real controller arguments
        @param dof_indices controlled joint DOFs
        @param affine_dofs controleld affine DOFs
        @param simulated simulation mode
        @returns created controller
        """
        if simulated:
            args = 'IdealController'

        delegate_controller = openravepy.RaveCreateController(self.GetEnv(), args)
        if delegate_controller is None:
            type_name = args.split()[0]
            message = 'Creating controller {0:s} of type {1:s} failed.'.format(name, type_name)
            raise openravepy.openrave_exception(message)

        self.multicontroller.AttachController(delegate_controller, dof_indices, affine_dofs)

        return delegate_controller

    def GetTrajectoryManipulators(self, traj):
        """
        Extract the manipulators that are active in a trajectory. A manipulator
        is considered active if joint values are specified for one or more of its
        controlled DOFs.
        @param traj input trajectory
        @returns list of active manipulators
        """
        traj_indices = set(util.GetTrajectoryIndices(traj))

        active_manipulators = []
        for manipulator in self.GetManipulators():
            manipulator_indices = set(manipulator.GetArmIndices())
            if traj_indices & manipulator_indices:
                active_manipulators.append(manipulator)

        return active_manipulators

    def RetimeTrajectory(self, traj, **kw_args):
        """Compute timing information for a trajectory.

        This function computes timing information for a trajectory, populating
        the trajectory's deltatime group. Timing information is necessary for
        successful execution in simulation.

        Note that this method does NOT modify the trajectory in-place, but
        instead returns a timed version of the trajectory.

        @param traj input trajectory
        @return timed output trajectory
        """
        from openravepy import PlannerStatus
        from prpy.exceptions import PrPyException
        from prpy.util import CopyTrajectory, SimplifyTrajectory

        # Simplify the trajectory before performing retiming.
        if traj.GetDuration() == 0.0:
            traj = SimplifyTrajectory(traj, self)

        # Attempt smoothing with the Parabolic Retimer first.
        smooth_traj = CopyTrajectory(traj)
        status = openravepy.planningutils.SmoothTrajectory(
            smooth_traj, 0.99, 0.99, 'ParabolicSmoother', '')
        if status in [PlannerStatus.HasSolution,
                      PlannerStatus.InterruptedWithSolution]:
            return smooth_traj

        # If this fails, fall back on the Linear Retimer.
        # (Linear retiming should always work, but will produce a
        # slower path where the robot stops at each waypoint.)
        logger.warning(
            "SmoothTrajectory failed, using ParabolicTrajectoryRetimer. "
            "Robot will stop at each waypoint: {:d}"
            .format(traj.GetNumWaypoints()))
        retimed_traj = CopyTrajectory(traj)
        status = openravepy.planningutils.RetimeTrajectory(
            retimed_traj, False, 1., 1., 'ParabolicTrajectoryRetimer', '')
        if status in [PlannerStatus.HasSolution,
                      PlannerStatus.InterruptedWithSolution]:
            return retimed_traj
        raise PrPyException("Path retimer failed with status '{:s}'"
                            .format(status))

    def ExecuteTrajectory(self, traj, retime=True, timeout=None,
                          defer=False, executor=None, **kw_args):
        """
        Executes a trajectory and optionally waits for it to finish.

        Passing `defer=True` to this function submits it for background
        execution, and returns a Future which contains the result.

        @param traj input trajectory
        @param retime optionally retime the trajectory before executing it
        @param timeout duration to wait for execution
        @param defer return a future to this function and run in the background
        @returns final executed trajectory or a Future to this result
        """
        # If the planning call is deferred, submit the call to the executor.
        if defer is True:
            from trollius.executor import get_default_executor
            from trollius.futures import wrap_future
            executor = executor or get_default_executor()
            return wrap_future(executor.submit(self.ExecuteTrajectory,
                                               traj, retime, timeout,
                                               defer=False, **kw_args))

        # Check if this is a base trajectory.
        has_base = hasattr(self, 'base')
        needs_base = util.HasAffineDOFs(traj.GetConfigurationSpecification())
        if needs_base and not has_base:
            raise ValueError('Unable to execute affine DOF trajectory; '
                             'robot does not have a MobileBase.')

        # TODO: Throw an error if the trajectory contains both normal DOFs and
        # affine DOFs.

        if retime:
            # Retime a manipulator trajectory.
            if not needs_base:
                traj = self.RetimeTrajectory(traj)
            # Retime a base trajectory.
            else:
                max_vel = [self.GetAffineTranslationMaxVels()[0],
                           self.GetAffineTranslationMaxVels()[1],
                           self.GetAffineRotationAxisMaxVels()[2]]
                max_accel = [3.*v for v in max_vel]
                openravepy.planningutils.RetimeAffineTrajectory(
                    traj, max_vel, max_accel, False)

        self.GetController().SetPath(traj)

        active_manipulators = self.GetTrajectoryManipulators(traj)
        active_controllers = []
        for active_manipulator in active_manipulators:
            if hasattr(active_manipulator, 'controller'):
                active_controllers.append(active_manipulator.controller)

        if needs_base:
            active_controllers.append(self.base.controller)

        util.WaitForControllers(active_controllers, timeout=timeout)
        return traj

    def ViolatesVelocityLimits(self, traj):
        """
        Checks a trajectory for velocity limit violations
        @param traj input trajectory
        """
        # Get the limits that pertain to this trajectory
        all_velocity_limits = self.GetDOFVelocityLimits()
        traj_indices = util.GetTrajectoryIndices(traj)
        velocity_limits = [all_velocity_limits[idx] for idx in traj_indices]

        # Get the velocity group from the configuration specification so
        #  that we know the offset and number of dofs
        config_spec = traj.GetConfigurationSpecification()
        num_waypoints = traj.GetNumWaypoints()

        # Check for the velocity group
        has_velocity_group = True
        try:
            config_spec.GetGroupFromName('joint_velocities')
        except openravepy.openrave_exception:
            logging.warn('Trajectory does not have joint velocities defined')
            has_velocity_group = False

        # Now check all the waypoints
        for idx in range(0, num_waypoints):

            wpt = traj.GetWaypoint(idx)
            
            if has_velocity_group:
                # First check the velocities defined for the waypoint
                velocities = config_spec.ExtractJointValues(wpt, self, traj_indices, 1)
                for vidx in range(len(velocities)):
                    if (velocities[vidx] > velocity_limits[vidx]):
                        logging.warn('Velocity for waypoint %d joint %d violates limits (value: %0.3f, limit: %0.3f)' % 
                                     (idx, vidx, velocities[vidx], velocity_limits[vidx]))
                        return True

            # Now check the velocities calculated by differencing positions
            dt = config_spec.ExtractDeltaTime(wpt)
            values = config_spec.ExtractJointValues(wpt, self, traj_indices, 0)

            if idx > 0:
                diff_velocities = numpy.fabs(values - prev_values)/(dt - prev_dt)
                for vidx in range(len(diff_velocities)):
                    if (diff_velocities[vidx] > velocity_limits[vidx]):
                        logging.warn('Velocity for waypoint %d joint %d violates limits (value: %0.3f, limit: %0.3f)' % 
                                     (idx, vidx, diff_velocities[vidx], velocity_limits[vidx]))
                        return True

            # Set current to previous
            prev_dt = dt
            prev_values = values

        return False

    def _PlanWrapper(self, planning_method, args, kw_args):

        # Call the planner.
        config_spec = self.GetActiveConfigurationSpecification()
        result = planning_method(self, *args, **kw_args)

        # Define the post processing steps for the trajectory.
        def postprocess_trajectory(traj, kw_args):

            # Strip inactive DOFs from the trajectory.
            openravepy.planningutils.ConvertTrajectorySpecification(
                traj, config_spec
            )

            # Optionally execute the trajectory.
            if 'execute' not in kw_args or kw_args['execute']:
                kw_args['defer'] = False
                return self.ExecuteTrajectory(traj, **kw_args)
            else:
                return traj

        # Return either the trajectory result or a future to the result.
        if 'defer' in kw_args and kw_args['defer'] is True:
            import trollius

            # Perform postprocessing on a future trajectory.
            @trollius.coroutine
            def defer_trajectory(traj_future, kw_args):
                # Wait for the planner to complete.
                traj = yield trollius.From(traj_future)

                # Submit a new task to postprocess the trajectory.
                from trollius.executor import get_default_executor
                executor = kw_args.get('executor') or get_default_executor()
                f = executor.submit(postprocess_trajectory, traj, kw_args)

                # Wait for the postprocessed trajectory to be completed.
                from trollius.futures import wrap_future
                processed_traj = yield trollius.From(wrap_future(f))
                raise trollius.Return(processed_traj)

            return trollius.Task(defer_trajectory(result, kw_args))
        else:
            return postprocess_trajectory(result, kw_args)<|MERGE_RESOLUTION|>--- conflicted
+++ resolved
@@ -41,7 +41,7 @@
         self.robot_name = robot_name
 
         try:
-            self.tsrlibrary = TSRLibrary(self, robot_name=self.robot_name)
+            self.tsrlibrary = TSRLibrary(self, robot_name=robot_name)
         except ValueError as e:
             self.tsrlibrary = None
             logger.warning('Failed creating TSRLibrary for robot "%s": %s',
@@ -86,12 +86,8 @@
     def CloneBindings(self, parent):
         Robot.__init__(self, parent.robot_name)
         self.planner = parent.planner
-<<<<<<< HEAD
         self.manipulators = [Cloned(manipulator, into=self.GetEnv())
                              for manipulator in parent.manipulators]
-=======
-        self.manipulators = [ Cloned(manipulator) for manipulator in parent.manipulators ]
->>>>>>> 06fa5f83
         self.configurations = parent.configurations
 
     def AttachController(self, name, args, dof_indices, affine_dofs, simulated):
