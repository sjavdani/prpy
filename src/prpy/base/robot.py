#!/usr/bin/env python

# Copyright (c) 2013, Carnegie Mellon University
# All rights reserved.
# Authors: Michael Koval <mkoval@cs.cmu.edu>
#
# Redistribution and use in source and binary forms, with or without
# modification, are permitted provided that the following conditions are met:
# 
# - Redistributions of source code must retain the above copyright notice, this
#   list of conditions and the following disclaimer.
# - Redistributions in binary form must reproduce the above copyright notice,
#   this list of conditions and the following disclaimer in the documentation
#   and/or other materials provided with the distribution.
# - Neither the name of Carnegie Mellon University nor the names of its
#   contributors may be used to endorse or promote products derived from this
#   software without specific prior written permission.
# 
# THIS SOFTWARE IS PROVIDED BY THE COPYRIGHT HOLDERS AND CONTRIBUTORS "AS IS"
# AND ANY EXPRESS OR IMPLIED WARRANTIES, INCLUDING, BUT NOT LIMITED TO, THE
# IMPLIED WARRANTIES OF MERCHANTABILITY AND FITNESS FOR A PARTICULAR PURPOSE
# ARE DISCLAIMED. IN NO EVENT SHALL THE COPYRIGHT HOLDER OR CONTRIBUTORS BE
# LIABLE FOR ANY DIRECT, INDIRECT, INCIDENTAL, SPECIAL, EXEMPLARY, OR
# CONSEQUENTIAL DAMAGES (INCLUDING, BUT NOT LIMITED TO, PROCUREMENT OF
# SUBSTITUTE GOODS OR SERVICES; LOSS OF USE, DATA, OR PROFITS; OR BUSINESS
# INTERRUPTION) HOWEVER CAUSED AND ON ANY THEORY OF LIABILITY, WHETHER IN
# CONTRACT, STRICT LIABILITY, OR TORT (INCLUDING NEGLIGENCE OR OTHERWISE)
# ARISING IN ANY WAY OUT OF THE USE OF THIS SOFTWARE, EVEN IF ADVISED OF THE
# POSSIBILITY OF SUCH DAMAGE.

import functools, logging, openravepy, numpy
<<<<<<< HEAD
import prpy.util
from .. import bind, futures, named_config, planning, util
=======
from .. import bind, named_config, exceptions, util
>>>>>>> e0a20677
from ..clone import Clone, Cloned
from ..tsr.tsrlibrary import TSRLibrary
from ..planning.base import Sequence, Tags
from ..planning.ompl import OMPLSimplifier
from ..planning.retimer import HauserParabolicSmoother, OpenRAVEAffineRetimer, ParabolicRetimer
from ..planning.mac_smoother import MacSmoother
from ..util import SetTrajectoryTags

logger = logging.getLogger(__name__)


class Robot(openravepy.Robot):
    def __init__(self, robot_name=None):
        self.actions = None
        self.planner = None
        self.robot_name = robot_name

        try:
            self.tsrlibrary = TSRLibrary(self, robot_name=robot_name)
        except ValueError as e:
            self.tsrlibrary = None
            logger.warning('Failed creating TSRLibrary for robot "%s": %s',
                self.GetName(), e.message
            )

        self.controllers = list()
        self.manipulators = list()
        self.configurations = named_config.ConfigurationLibrary()
        self.multicontroller = openravepy.RaveCreateMultiController(self.GetEnv(), '')
        self.SetController(self.multicontroller)

        # Standard, commonly-used OpenRAVE plugins.
        self.base_manipulation = openravepy.interfaces.BaseManipulation(self)
        self.task_manipulation = openravepy.interfaces.TaskManipulation(self)

        # Path post-processing for execution. This includes simplification of
        # the geometric path, retiming a path into a trajectory, and smoothing
        # (joint simplificaiton and retiming).
        self.simplifier = None
        self.retimer = ParabolicRetimer()
        self.smoother = Sequence(
            HauserParabolicSmoother(),
            self.retimer
        )
        self.affine_retimer = OpenRAVEAffineRetimer()

    def __dir__(self):
        # We have to manually perform a lookup in InstanceDeduplicator because
        # __methods__ bypass __getattribute__.
        self = bind.InstanceDeduplicator.get_canonical(self)

        # Add planning and action methods to the tab-completion list.
        method_names = set(self.__dict__.keys())

        if hasattr(self, 'planner') and self.planner is not None:
            method_names.update(self.planner.get_planning_method_names())
        if hasattr(self, 'actions') and self.actions is not None:
            method_names.update(self.actions.get_actions())

        return list(method_names)

    def __getattr__(self, name):
        # We have to manually perform a lookup in InstanceDeduplicator because
        # __methods__ bypass __getattribute__.
        self = bind.InstanceDeduplicator.get_canonical(self)

        if (hasattr(self, 'planner') and self.planner is not None
            and self.planner.has_planning_method(name)):

            delegate_method = getattr(self.planner, name)
            @functools.wraps(delegate_method)
            def wrapper_method(*args, **kw_args):
                return self._PlanWrapper(delegate_method, args, kw_args)

            return wrapper_method
        elif (hasattr(self, 'actions') and self.actions is not None
              and self.actions.has_action(name)):

            delegate_method = self.actions.get_action(name)
            @functools.wraps(delegate_method)
            def wrapper_method(obj, *args, **kw_args):
                return delegate_method(self, obj, *args, **kw_args)
            return wrapper_method

        raise AttributeError('{0:s} is missing method "{1:s}".'.format(repr(self), name))

    def CloneBindings(self, parent):
        self.planner = parent.planner

        # TODO: This is a bit of a mess. We need to clean this up when we
        # finish the smoothing refactor.
        self.simplifier = parent.simplifier
        self.retimer = parent.retimer
        self.smoother = parent.smoother

        self.robot_name = parent.robot_name
        self.tsrlibrary = parent.tsrlibrary
        self.configurations = parent.configurations

        self.controllers = []
        self.SetController(None)

        self.manipulators = [Cloned(manipulator, into=self.GetEnv())
                             for manipulator in parent.manipulators]

        # TODO: Do we really need this in cloned environments?
        self.base_manipulation = openravepy.interfaces.BaseManipulation(self)
        self.task_manipulation = openravepy.interfaces.TaskManipulation(self)

    def AttachController(self, name, args, dof_indices, affine_dofs, simulated):
        """
        Create and attach a controller to a subset of this robot's DOFs. If
        simulated is False, a controller is created using 'args' and is attached
        to the multicontroller. In simulation mode an IdealController is
        created instead. Regardless of the simulation mode, the multicontroller
        must be finalized before use.

        @param name user-readable name used to identify this controller
        @param args real controller arguments
        @param dof_indices controlled joint DOFs
        @param affine_dofs controleld affine DOFs
        @param simulated simulation mode
        @returns created controller
        """
        if simulated:
            args = 'IdealController'

        delegate_controller = openravepy.RaveCreateController(self.GetEnv(), args)
        if delegate_controller is None:
            type_name = args.split()[0]
            message = 'Creating controller {0:s} of type {1:s} failed.'.format(name, type_name)
            raise openravepy.openrave_exception(message)

        self.multicontroller.AttachController(delegate_controller, dof_indices, affine_dofs)

        return delegate_controller

    def GetTrajectoryManipulators(self, traj):
        """
        Extract the manipulators that are active in a trajectory. A manipulator
        is considered active if joint values are specified for one or more of its
        controlled DOFs.
        @param traj input trajectory
        @returns list of active manipulators
        """
        traj_indices = set(util.GetTrajectoryIndices(traj))

        active_manipulators = []
        for manipulator in self.GetManipulators():
            manipulator_indices = set(manipulator.GetArmIndices())
            if traj_indices & manipulator_indices:
                active_manipulators.append(manipulator)

        return active_manipulators

    def PostProcessPath(self, path, defer=False, executor=None,
                        constrained=None, smooth=None, default_timelimit=0.5,
                        shortcut_options=None, smoothing_options=None,
                        retiming_options=None, affine_retiming_options=None,
                        **kwargs):
        """ Post-process a geometric path to prepare it for execution.

        This method post-processes a geometric path by (optionally) optimizing
        it and timing it. Four different post-processing pipelines are used:

        1. For base trajectories (i..e affine DOFs), we time the trajectory
           using self.affine_retimer. This function does not currently support
           trajectories that contain both regular and affine DOFs.
        2. For constrained trajectories, we do not modify the geometric path
           and retime the path to be time-optimal via self.retimer. This
           trajectory must stop at every waypoint. The only exception is for...
        3. For smooth trajectories, we attempt to fit a time-optimal smooth
           curve through the waypoints (not implemented). If this curve is
           not collision free, then we fall back on...
        4. By default, we run a smoother that jointly times and smooths the
           path via self.smoother. This algorithm can change the geometric path to
           optimize runtime.

        The behavior in (2) and (3) can be forced by passing constrained=True
        or smooth=True. By default, the case is inferred by the tag(s) attached
        to the trajectory: (1) is triggered by the CONSTRAINED tag and (2) is
        tiggered by the SMOOTH tag.

        Options an be passed to each post-processing routine using the
        affine_retiming_options, shortcut_options, smoothing_options, and
        retiming_options **kwargs dictionaries. If no "timelimit" is specified
        in any of these dictionaries, it defaults to default_timelimit seconds.

        @param path un-timed OpenRAVE trajectory
        @param defer return immediately with a future trajectory
        @param executor executor to use when defer = True
        @param constrained the path is constrained; do not change it
        @param smooth the path is smooth; attempt to execute it directly
        @param default_timelimit timelimit for all operations, if not set
        @param shortcut_options kwargs to self.simplifier
        @param smoothing_options kwargs to self.smoother
        @param retiming_options kwargs to self.retimer
        @param affine_retiming_options kwargs to self.affine_retimer
        @return trajectory ready for execution
        """
        from ..planning.base import Tags
        from ..util import GetTrajectoryTags, CopyTrajectory
        from openravepy import DOFAffine

        # Default parameters.
        if shortcut_options is None:
            shortcut_options = dict()
        if smoothing_options is None:
            smoothing_options = dict()
        if retiming_options is None:
            retiming_options = dict()
        if affine_retiming_options is None:
            affine_retimer_options = dict()

        shortcut_options.setdefault('timelimit', default_timelimit)
        smoothing_options.setdefault('timelimit', default_timelimit)
        retiming_options.setdefault('timelimit', default_timelimit)
        affine_retimer_options.setdefault('timelimit', default_timelimit)

        # Read default parameters from the trajectory's tags.
        tags = GetTrajectoryTags(path)

        if constrained is None:
            constrained = tags.get(Tags.CONSTRAINED, False)
            logger.debug('Detected "%s" tag on trajectory: Setting'
                         ' constrained = True.', Tags.CONSTRAINED)

        if smooth is None:
            smooth = tags.get(Tags.SMOOTH, False)
            logger.debug('Detected "%s" tag on trajectory: Setting smooth'
                         ' = True', Tags.SMOOTH)

        def do_postprocess():
            with Clone(self.GetEnv()) as cloned_env:
                cloned_robot = cloned_env.Cloned(self)

                # Planners only operate on the active DOFs. We'll set any DOFs
                # in the trajectory as active.
                env = path.GetEnv()
                cspec = path.GetConfigurationSpecification()

                used_bodies = cspec.ExtractUsedBodies(env)
                if self not in used_bodies:
                    raise ValueError(
                        'Robot "{:s}" is not in the trajectory.'.format(
                            self.GetName()))

                # Extract active DOFs from teh trajectory and set them as active.
                dof_indices, _ = cspec.ExtractUsedIndices(self)

                if util.HasAffineDOFs(cspec):
                    affine_dofs = (DOFAffine.X | DOFAffine.Y | DOFAffine.RotationAxis)
                    
                    # Bug in OpenRAVE ExtractUsedIndices function makes 
                    # dof_indices = affine_dofs. Temporary workaround for that bug.
                    dof_indices = []
                    logger.warning(
                        'Trajectory contains affine DOFs. Any regular DOFs'
                        ' will be ignored.'
                    )
                else:
                    affine_dofs = 0

                cloned_robot.SetActiveDOFs(dof_indices, affine_dofs)
                logger.debug(
                    'Setting robot "%s" DOFs %s (affine? %d) as active for'
                    ' post-processing.',
                    cloned_robot.GetName(), list(dof_indices), affine_dofs
                )

                if len(dof_indices) and affine_dofs:
                    raise ValueError(
                        'Trajectory contains both affine and regular DOFs.')
                # Special case for timing affine-only trajectories.
                elif affine_dofs:
                    traj = self.affine_retimer.RetimeTrajectory(
                        cloned_robot, path, defer=False, **affine_retimer_options)
                else:
                    # Directly compute a timing of smooth trajectories.
                    if smooth:
                        logger.warning(
                            'Post-processing smooth paths is not supported.'
                            ' Using the default post-processing logic; this may'
                            ' significantly change the geometric path.'
                        )

                    # The trajectory is constrained. Retime it without changing the
                    # geometric path.
                    if constrained:
                        logger.debug('Retiming a constrained path. The output'
                                     ' trajectory will stop at every waypoint.')
                        traj = self.retimer.RetimeTrajectory(
                            cloned_robot, path, defer=False, **retiming_options)
                    # The trajectory is not constrained, so we can shortcut it
                    # before execution.
                    else:
                        if self.simplifier is not None:
                            logger.debug('Shortcutting an unconstrained path.')
                            shortcut_path = self.simplifier.ShortcutPath(
                                cloned_robot, path, defer=False, **shortcut_options)
                        else:
                            logger.debug('Skipping shortcutting; no simplifier'
                                         ' available.')
                            shortcut_path = path

                        logger.debug('Smoothing an unconstrained path.')
                        traj = self.smoother.RetimeTrajectory(
                            cloned_robot, shortcut_path, defer=False,
                            **smoothing_options)

                return CopyTrajectory(traj, env=self.GetEnv())

        if defer is True:
            return futures.defer(do_postprocess, executor=executor)
        elif defer is False:
            return do_postprocess()
        else:
            raise ValueError('Received unexpected value "{:s}" for defer.'
                             .format(defer))


    def ExecutePath(self, path, defer=False, executor=None, **kwargs):
        """ Post-process and execute an un-timed path.

        This method calls PostProcessPath, then passes the result to
        ExecuteTrajectory. Any extra **kwargs are forwarded to both of these
        methods. This function returns the timed trajectory that was executed
        on the robot.

        @param path OpenRAVE trajectory representing an un-timed path
        @param defer execute asynchronously and return a future
        @param executor if defer = True, which executor to use
        @param **kwargs forwarded to PostProcessPath and ExecuteTrajectory
        @return timed trajectory executed on the robot
        """
        from ..util import Timer

        def do_execute():
            logger.info('Post-processing path with %d waypoints.',
                path.GetNumWaypoints())

            with Timer() as timer:
                traj = self.PostProcessPath(path, defer=False, **kwargs)
            SetTrajectoryTags(traj, {Tags.POSTPROCESS_TIME: timer.get_duration()}, append=True)

            logger.info('Post-processing took %.3f seconds and produced a path'
                        ' with %d waypoints and a duration of %.3f seconds.',
                timer.get_duration(),
                traj.GetNumWaypoints(),
                traj.GetDuration()
            )

            with Timer() as timer:
                exec_traj = self.ExecuteTrajectory(traj, defer=False, **kwargs)
            SetTrajectoryTags(exec_traj, {Tags.EXECUTION_TIME: timer.get_duration()}, append=True)
            return exec_traj

        if defer is True:
            return futures.defer(do_execute, executor=executor)
        elif defer is False:
            return do_execute()
        else:
            raise ValueError('Received unexpected value "{:s}" for defer.'
                             .format(str(defer)))


    def ExecuteTrajectory(self, traj, defer=False, executor=None, timeout=None, period=0.01, **kwargs):
        """ Executes a time trajectory on the robot.

        This function directly executes a timed OpenRAVE trajectory on the
        robot. If you have a geometric path, such as those returned by a
        geometric motion planner, you should first time the path using
        PostProcessPath. Alternatively, you could use the ExecutePath helper
        function to time and execute the path in one function call.

        If timeout = None (the default), this function does not return until
        execution has finished. Termination occurs if the trajectory is
        successfully executed or if a fault occurs (in this case, an exception
        will be raised). If timeout is a float (including timeout = 0), this
        function will return None once the timeout has ellapsed, even if the
        trajectory is still being executed.

        NOTE: We suggest that you either use timeout=None or defer=True. If
        trajectory execution times out, there is no way to tell whether
        execution was successful or not. Other values of timeout are only
        supported for legacy reasons.

        This function returns the trajectory that was actually executed on the
        robot, including controller error. If this is not available, the input
        trajectory will be returned instead.

        @param traj timed OpenRAVE trajectory to be executed
        @param defer execute asynchronously and return a trajectory Future
        @param timeout maximum time to wait for execution to finish
        @param period poll rate, in seconds, for checking trajectory status
        @return trajectory executed on the robot
        """
        # Don't execute trajectories that don't have at least one waypoint.
        if traj.GetNumWaypoints() <= 0:
            raise ValueError('Trajectory must contain at least one waypoint.')

        # Check that the current configuration of the robot matches the
        # initial configuration specified by the trajectory.
        if not util.IsAtTrajectoryStart(self, traj):
            raise exceptions.TrajectoryAborted(
                'Trajectory started from different configuration than robot.')

        # If there was only one waypoint, at this point we are done!
        if traj.GetNumWaypoints() == 1:
            if defer is True:
                import trollius
                future = trollius.Future()
                future.set_result(traj)
                return future
            else:
                return traj

        # Verify that the trajectory is timed.
        if traj.GetDuration() <= 0.0:
            raise ValueError('Attempted to execute untimed trajectory.')

        # TODO: Check if this trajectory contains the base.
        needs_base = util.HasAffineDOFs(traj.GetConfigurationSpecification())

        self.GetController().SetPath(traj)

        active_manipulators = self.GetTrajectoryManipulators(traj)
        active_controllers = [
            active_manipulator.controller
            for active_manipulator in active_manipulators
            if hasattr(active_manipulator, 'controller')
        ]

        if needs_base:
            if (hasattr(self, 'base') and hasattr(self.base, 'controller')
                    and self.base.controller is not None):
                active_controllers.append(self.base.controller)
            else:
                logger.warning(
                    'Trajectory includes the base, but no base controller is'
                    ' available. Is self.base.controller set?')

        def do_wait():
            util.WaitForControllers(active_controllers, timeout=timeout)
            return traj

        if defer is True:
            return futures.defer(do_wait, executor=executor)
        elif defer is False:
            return do_wait()
        else:
            raise ValueError('Received unexpected value "{:s}" for defer.'
                             .format(str(defer)))

    def ViolatesVelocityLimits(self, traj):
        """
        Checks a trajectory for velocity limit violations
        @param traj input trajectory
        """
        # Get the limits that pertain to this trajectory
        all_velocity_limits = self.GetDOFVelocityLimits()
        traj_indices = util.GetTrajectoryIndices(traj)
        velocity_limits = [all_velocity_limits[idx] for idx in traj_indices]

        # Get the velocity group from the configuration specification so
        #  that we know the offset and number of dofs
        config_spec = traj.GetConfigurationSpecification()
        num_waypoints = traj.GetNumWaypoints()

        # Check for the velocity group
        has_velocity_group = True
        try:
            config_spec.GetGroupFromName('joint_velocities')
        except openravepy.openrave_exception:
            logging.warn('Trajectory does not have joint velocities defined')
            has_velocity_group = False

        # Now check all the waypoints
        for idx in range(0, num_waypoints):

            wpt = traj.GetWaypoint(idx)
            
            if has_velocity_group:
                # First check the velocities defined for the waypoint
                velocities = config_spec.ExtractJointValues(wpt, self, traj_indices, 1)
                for vidx in range(len(velocities)):
                    if (velocities[vidx] > velocity_limits[vidx]):
                        logging.warn('Velocity for waypoint %d joint %d violates limits (value: %0.3f, limit: %0.3f)' % 
                                     (idx, vidx, velocities[vidx], velocity_limits[vidx]))
                        return True

            # Now check the velocities calculated by differencing positions
            dt = config_spec.ExtractDeltaTime(wpt)
            values = config_spec.ExtractJointValues(wpt, self, traj_indices, 0)

            if idx > 0:
                diff_velocities = numpy.fabs(values - prev_values)/(dt - prev_dt)
                for vidx in range(len(diff_velocities)):
                    if (diff_velocities[vidx] > velocity_limits[vidx]):
                        logging.warn('Velocity for waypoint %d joint %d violates limits (value: %0.3f, limit: %0.3f)' % 
                                     (idx, vidx, diff_velocities[vidx], velocity_limits[vidx]))
                        return True

            # Set current to previous
            prev_dt = dt
            prev_values = values

        return False

    def _PlanWrapper(self, planning_method, args, kw_args):
        config_spec = self.GetActiveConfigurationSpecification('linear')

        def do_plan(is_deferred):
            kw_args['defer'] = False

            # Call the planner.
            from ..util import Timer
            with Timer() as timer:
                traj = planning_method(self, *args, **kw_args)
            SetTrajectoryTags(traj, {Tags.PLAN_TIME: timer.get_duration()},
                              append=True)

            # Strip inactive DOFs from the trajectory.
            openravepy.planningutils.ConvertTrajectorySpecification(
                traj, config_spec
            )

            # Optionally execute the trajectory.
            if kw_args.get('execute', False):
                # Disable defer in here, we don't want to do it twice.
                traj = self.ExecutePath(traj, **kw_args)

            return traj

        # Return either the trajectory result or a future to the result.
        if kw_args.get('defer', False):
            executor = kw_args.get('executor', None)
            return futures.defer(do_plan,
                                 executor=executor, args=(True))
        else:
            return do_plan(False)<|MERGE_RESOLUTION|>--- conflicted
+++ resolved
@@ -29,12 +29,7 @@
 # POSSIBILITY OF SUCH DAMAGE.
 
 import functools, logging, openravepy, numpy
-<<<<<<< HEAD
-import prpy.util
 from .. import bind, futures, named_config, planning, util
-=======
-from .. import bind, named_config, exceptions, util
->>>>>>> e0a20677
 from ..clone import Clone, Cloned
 from ..tsr.tsrlibrary import TSRLibrary
 from ..planning.base import Sequence, Tags
@@ -445,8 +440,7 @@
         # If there was only one waypoint, at this point we are done!
         if traj.GetNumWaypoints() == 1:
             if defer is True:
-                import trollius
-                future = trollius.Future()
+                future = futures.Future()
                 future.set_result(traj)
                 return future
             else:
@@ -463,8 +457,8 @@
 
         active_manipulators = self.GetTrajectoryManipulators(traj)
         active_controllers = [
-            active_manipulator.controller
-            for active_manipulator in active_manipulators
+            active_manipulator.controller \
+            for active_manipulator in active_manipulators \
             if hasattr(active_manipulator, 'controller')
         ]
 
@@ -486,8 +480,8 @@
         elif defer is False:
             return do_wait()
         else:
-            raise ValueError('Received unexpected value "{:s}" for defer.'
-                             .format(str(defer)))
+            raise ValueError('Received unexpected value "{:s}" for defer.'.format(str(defer)))
+
 
     def ViolatesVelocityLimits(self, traj):
         """
